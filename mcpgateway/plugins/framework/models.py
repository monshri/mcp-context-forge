--- conflicted
+++ resolved
@@ -667,11 +667,7 @@
             user (str): user ID associated with the request.
             tenant_id (str): tenant ID.
             server_id (str): server ID.
-<<<<<<< HEAD
-            metadata (Optional[dict[str,Any]]): a global shared metadata across plugins.
-=======
             metadata (Optional[dict[str,Any]]): a global shared metadata across plugins (Read-only from plugin's perspective).
->>>>>>> cc61b9eb
             state (Optional[dict[str,Any]]): a global shared state across plugins.
 
     Examples:
@@ -696,13 +692,8 @@
     user: Optional[str] = None
     tenant_id: Optional[str] = None
     server_id: Optional[str] = None
-<<<<<<< HEAD
-    state: dict[str, Any] = {}
-    metadata: dict[str, Any] = {}
-=======
     state: dict[str, Any] = Field(default_factory=dict)
     metadata: dict[str, Any] = Field(default_factory=dict)
->>>>>>> cc61b9eb
 
 
 class PluginContext(BaseModel):
@@ -725,15 +716,9 @@
         'some value'
     """
 
-<<<<<<< HEAD
-    state: dict[str, Any] = {}
-    global_context: GlobalContext
-    metadata: dict[str, Any] = {}
-=======
     state: dict[str, Any] = Field(default_factory=dict)
     global_context: GlobalContext
     metadata: dict[str, Any] = Field(default_factory=dict)
->>>>>>> cc61b9eb
 
     def get_state(self, key: str, default: Any = None) -> Any:
         """Get value from shared state.
