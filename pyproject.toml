# ----------------------------------------------------------------
# 💡 Build system (PEP 517)
#     - setuptools ≥ 77 gives SPDX licence support (PEP 639)
#     - wheel is needed by most build front-ends
# ----------------------------------------------------------------
[build-system]
requires = ["setuptools>=77", "wheel"]
build-backend = "setuptools.build_meta"

# ----------------------------------------------------------------
# 📦 Core project metadata (PEP 621)
# ----------------------------------------------------------------
[project]
name = "mcp-contextforge-gateway"
version = "0.7.0"
description = "A production-grade MCP Gateway & Proxy built with FastAPI. Supports multi-server registration, virtual server composition, authentication, retry logic, observability, protocol translation, and a unified federated tool catalog."
keywords = ["MCP","API","gateway","proxy","tools",
  "agents","agentic ai","model context protocol","multi-agent","fastapi",
  "json-rpc","sse","websocket","federation","security","authentication"
]
classifiers = [
    "Development Status :: 4 - Beta",
    "Intended Audience :: Developers",
    "Programming Language :: Python :: 3",
    "Programming Language :: Python :: 3.11",
    "Programming Language :: Python :: 3.12",
    "Programming Language :: Python :: 3.13",
    "Framework :: FastAPI",
    "Framework :: AsyncIO",
    "Topic :: Internet :: WWW/HTTP :: WSGI :: Application",
    "Topic :: Software Development :: Libraries :: Application Frameworks"
]
readme = "README.md"
requires-python = ">=3.11,<3.14"

# SPDX licence expression + explicit licence file (PEP 639)
license = "Apache-2.0"
license-files = ["LICENSE"]

# Maintainers
maintainers = [
    {name = "Mihai Criveti", email = "redacted@ibm.com"}
]

# ----------------------------------------------------------------
# Runtime dependencies
# ----------------------------------------------------------------
dependencies = [
    "aiohttp>=3.12.15",
    "alembic>=1.16.5",
    "argon2-cffi>=25.1.0",
<<<<<<< HEAD
    "copier>=9.10.1",
    "cryptography>=44.0.3",
=======
    "copier>=9.10.2",
    "cryptography>=45.0.7",
>>>>>>> d6539ce5
    "fastapi>=0.116.1",
    "filelock>=3.19.1",
    "gunicorn>=23.0.0",
    "httpx>=0.28.1",
    "httpx[http2]>=0.28.1",
    "jinja2>=3.1.6",
    "jq>=1.10.0",
    "jsonpath-ng>=1.7.0",
    "jsonschema>=4.25.1",
    "mcp>=1.14.0",
    "oauthlib>=3.3.1",
    "parse>=1.20.2",
    "psutil>=7.0.0",
    "pydantic>=2.11.9",
    "pydantic[email]>=2.11.9",
    "pydantic-settings>=2.10.1",
    "pyjwt>=2.10.1",
    "python-json-logger>=3.3.0",
    "PyYAML>=6.0.2",
    "requests-oauthlib>=2.0.0",
    "sqlalchemy>=2.0.43",
    "sse-starlette>=3.0.2",
    "starlette>=0.47.3,<0.48.0",
    "typer>=0.17.4",
    "uvicorn>=0.35.0",
    "zeroconf>=0.147.2",
]

# ----------------------------------------------------------------
# Optional dependency groups (extras)
# ----------------------------------------------------------------
[project.optional-dependencies]

# Optional dependency groups (runtime)
redis = [
    "redis>=6.4.0",
]

postgres = [
    "psycopg2-binary>=2.9.10",
]

mysql = [
    "pymysql>=1.1.2",
]

# Fuzzing and property-based testing
fuzz = [
    "hypothesis>=6.138.16",
    "pytest-benchmark>=5.1.0",
    "pytest-xdist>=3.8.0",
    "schemathesis>=4.1.4",
]

# Coverage-guided fuzzing (requires clang/libfuzzer)
fuzz-atheris = [
    "atheris>=2.3.0",
]

alembic = [
    "alembic>=1.16.5",
]

# Observability dependencies (optional)
observability = [
    "opentelemetry-api>=1.37.0",
    "opentelemetry-exporter-otlp>=1.37.0",
    "opentelemetry-exporter-otlp-proto-grpc>=1.37.0",
    "opentelemetry-sdk>=1.37.0",
]

# Additional observability backends (optional)
observability-jaeger = [
    "opentelemetry-exporter-jaeger>=1.21.0",
]

observability-zipkin = [
    "opentelemetry-exporter-zipkin>=1.37.0",
]

observability-all = [
    "mcp-contextforge-gateway[observability]>=0.6.0",
    "opentelemetry-exporter-jaeger>=1.21.0",
    "opentelemetry-exporter-zipkin>=1.37.0",
]

# Async SQLite Driver (optional)
aiosqlite = [
    "aiosqlite>=0.21.0",
]

# Async PostgreSQL driver (optional)
asyncpg = [
    "asyncpg>=0.30.0",
]

# Chuck/Chuk MCP Runtime (optional) - External plugin server runtime
# Provides MCP tool decorators, plugin hooks, and multi-transport server support
# Used by: mcpgateway/plugins/framework/external/mcp/server/runtime.py
# Required only if you plan to create external MCP plugin servers
chuck = [
    "chuk-mcp-runtime>=0.6.5",
]

# Optional dependency groups (development)
dev = [
    "aiohttp>=3.12.15",
    "argparse-manpage>=4.7",
    "autoflake>=2.3.1",
    "bandit>=1.8.6",
    "black>=25.1.0",
    "bump2version>=1.0.1",
    "check-manifest>=0.50",
    "chuk-mcp-runtime>=0.6.5",
    "code2flow>=2.5.1",
    "cookiecutter>=2.6.0",
    "coverage>=7.10.6",
    "coverage-badge>=1.1.2",
    "darglint>=1.8.1",
    "dlint>=0.16.0",
    "dodgy>=0.2.1",
    "fawltydeps>=0.20.0",
    "flake8>=7.3.0",
    "gprof2dot>=2025.4.14",
    "importchecker>=3.0",
    "interrogate>=1.7.0",
    "isort>=6.0.1",
    "mypy>=1.18.1",
    "pexpect>=4.9.0",
    "pip-licenses>=5.0.0",
    "pip_audit>=2.9.0",
    "pre-commit>=4.3.0",
    "prospector[with_everything]>=1.17.3",
    "pydocstyle>=6.3.0",
    "pylint>=3.3.8",
    "pylint-pydantic>=0.3.5",
    "pyre-check>=0.9.25",
    "pyrefly>=0.32.0",
    "pyright>=1.1.405",
    "pyroma>=5.0",
    "pyspelling>=2.11",
    "pytest>=8.4.2",
    "pytest-asyncio>=1.2.0",
    "pytest-cov>=7.0.0",
    "pytest-env>=1.1.5",
    "pytest-examples>=0.0.18",
    "pytest-md-report>=0.7.0",
    "pytest-rerunfailures>=16.0.1",
    "pytest-trio>=0.8.0",
    "pytest-xdist>=3.8.0",
    "pytype>=2024.10.11",
    "pyupgrade>=3.20.0",
    "radon>=6.0.1",
    "redis>=6.4.0",
    "ruff>=0.13.0",
    "semgrep>=1.136.0",
    "settings-doc>=4.3.2",
    "snakeviz>=2.2.2",
    "tomlcheck>=0.2.3",
    "tomlkit>=0.13.3",
    "tox>=4.30.2",
    "tox-uv>=1.28.0",
    "twine>=6.2.0",
    "ty>=0.0.1a20",
    "types-tabulate>=0.9.0.20241207",
    "unimport>=1.2.1",
    "uv>=0.8.17",
    "vulture>=2.14",
    "websockets>=15.0.1",
    "yamllint>=1.37.1",
]

# UI Testing
playwright = [
    "playwright>=1.55.0",
    "pytest-html>=4.1.1",
    "pytest-playwright>=0.7.1",
    "pytest-timeout>=2.4.0",
]

# Convenience meta-extras
all = [
    "mcp-contextforge-gateway[redis]>=0.6.0",
]
dev-all = [
    "mcp-contextforge-gateway[redis,dev]>=0.6.0",
]

# --------------------------------------------------------------------
#  Authors and URLs
# --------------------------------------------------------------------
[[project.authors]]
name = "Mihai Criveti"
email = "redacted@ibm.com"

[project.urls]
Homepage = "https://ibm.github.io/mcp-context-forge/"
Documentation = "https://ibm.github.io/mcp-context-forge/"
Repository = "https://github.com/IBM/mcp-context-forge"
"Bug Tracker" = "https://github.com/IBM/mcp-context-forge/issues"
Changelog = "https://github.com/IBM/mcp-context-forge/blob/main/CHANGELOG.md"

# --------------------------------------------------------------------
#  💻 Project scripts (cli entrypoint)
# --------------------------------------------------------------------
[project.scripts]
mcpgateway = "mcpgateway.cli:main"
mcpplugins = "mcpgateway.plugins.tools.cli:main"

# --------------------------------------------------------------------
#  🔧 setuptools-specific configuration
# --------------------------------------------------------------------
[tool.setuptools]
include-package-data = true          # ensure wheels include the data files

# Automatic discovery: keep every package that starts with "mcpgateway"
[tool.setuptools.packages.find]
include = ["mcpgateway*"]
exclude = ["tests*"]

##  Runtime data files  ------------------------------------------------
#  - py.typed  -> advertises inline type hints (PEP 561)
#  - static/*  -> CSS/JS for the admin UI
#  - templates -> Jinja2 templates shipped at runtime
[tool.setuptools.package-data]
mcpgateway = [
  "py.typed",
  "static/*.css",
  "static/*.js",
  "templates/*.html",
  "alembic.ini",
  "alembic/*.py",
  "alembic/*.mako",
  "alembic/*.md",
  "alembic/versions/*.py",
]

# --------------------------------------------------------------------
#  🛠  Tool configurations (black, mypy, etc.)
# --------------------------------------------------------------------
[tool.pytype]
# Directory-specific options:
inputs = ["mcpgateway"]
python_version = "3.11"          # match default runtime

[tool.check-manifest]
ignore = [
    "docs/**",
    "tests/**",
    ".github/**",
    "Makefile",
]

[tool.black]
line-length = 200
target-version = ["py310", "py311", "py312"]
include = "\\.pyi?$"

# isort configuration
# --------------------------------------------------------------------
#  🛠  Async tool configurations (async-test, async-lint, etc.)
# --------------------------------------------------------------------
[tool.ruff]
select = ["F", "E", "W", "B", "ASYNC"]
unfixable = ["B"]  # Never auto-fix critical bugbear warnings

[tool.ruff.flake8-bugbear]
extend-immutable-calls = ["fastapi.Depends", "fastapi.Query"]

[[tool.mypy.overrides]]
module = "tests.*"
disallow_untyped_defs = false

[tool.isort]
###############################################################################
# Core behaviour
###############################################################################
profile                    = "black"      # inherit Black's own import-sorting profile
line_length                = 200          # match Black's custom line length
multi_line_output          = 3            # vertical-hanging-indent style
include_trailing_comma     = true         # keep trailing commas for Black
from_first                 = true         # place all "from ... import ..." before plain "import ..."

###############################################################################
# Section ordering & headings
###############################################################################
sections                   = ["FUTURE", "STDLIB", "THIRDPARTY", "FIRSTPARTY", "LOCALFOLDER"]
import_heading_future      = "Future"       # header above FUTURE imports (if headings enabled)
import_heading_stdlib      = "Standard"     # header for built-in Stdlib imports
import_heading_thirdparty  = "Third-Party"  # header for pip-installed packages
import_heading_firstparty  = "First-Party"  # header for internal 'mcpgateway' code
import_heading_localfolder = "Local"        # header for ad-hoc scripts / tests

###############################################################################
# What belongs where
###############################################################################
known_first_party          = ["mcpgateway"]    # treat "mcpgateway.*" as FIRSTPARTY
known_local_folder         = ["tests", "scripts"]  # treat these folders as LOCALFOLDER
known_third_party          = ["alembic"] # treat "alembic" as THIRDPARTY
# src_paths                = ["src/mcpgateway"]    # uncomment only if package moves under src/

###############################################################################
# Style niceties
###############################################################################
force_sort_within_sections = true         # always alphabetise names inside each block
order_by_type              = false        # don't group imports by "type vs. straight name"
balanced_wrapping          = true         # spread wrapped imports evenly between lines
lines_between_sections     = 1            # exactly one blank line between the five groups
lines_between_types        = 1            # one blank line between 'import X' and 'from X import ...'
no_lines_before            = ["LOCALFOLDER"]  # suppress blank line *before* the LOCALFOLDER block
ensure_newline_before_comments = true     # newline before any inline # comment after an import

###############################################################################
# Ignore junk we never want to touch
###############################################################################
extend_skip                = [
  ".md", ".json", ".yaml", ".yml",
  "dist", "build", ".venv", ".tox",
  "*.tmp", "*.bak",
]
skip_glob                  = ["**/__init__.py"]  # leave namespace init files alone

# ---- Optional CI toggles ----------------------------------------------------
# check_only             = true    # dry-run mode: non-zero exit if files would change
# verbose                = true    # print every file name processed
# case_sensitive         = true    # treat upper/lowercase differences as significant

[tool.mypy]
# Target Python version
python_version = "3.11"

# Full strictness and individual checks
strict = true                           # Enable all strict checks

check_untyped_defs = true              # Type-check the bodies of untyped functions
no_implicit_optional = true            # Require explicit Optional for None default
disallow_untyped_defs = true           # Require type annotations for all functions
disallow_untyped_calls = true          # Disallow calling functions without type info
disallow_any_unimported = true         # Disallow Any from missing imports
warn_return_any = true                 # Warn if a function returns Any
warn_unreachable = true                # Warn about unreachable code
warn_unused_ignores = true             # Warn if a "# type: ignore" is unnecessary
warn_unused_configs = true             # Warn about unused config options
warn_redundant_casts = true            # Warn if a cast does nothing
warn_unused_coroutine = true           # Warn if an unused async coroutine is defined
strict_equality = true                 # Disallow ==/!= between incompatible types

# Output formatting
show_error_codes = true                # Show error codes in output
pretty = true                          # Format output nicely

# Exclude these paths from analysis
exclude = [
  '^build/',
  '^\\.venv/',
  '^\\.mypy_cache/',
]

# Plugins to use with mypy
plugins = ["pydantic.mypy"]              # Enable mypy plugin for Pydantic models

[tool.pytest.ini_options]
minversion = "6.0"
addopts = "-ra -q --cov=mcpgateway --ignore=tests/playwright --ignore=tests/migration"
testpaths = [ "tests",]
asyncio_mode = "auto"
filterwarnings = [
  "ignore:Passing 'msg' argument to .*\\.cancel\\(\\) is deprecated:DeprecationWarning", # From 3rd party libraries
]

# Set environment variables for all tests
env = [
    "MCPGATEWAY_ADMIN_API_ENABLED=true",
    "MCPGATEWAY_UI_ENABLED=true",
    "DATABASE_URL=sqlite:///:memory:",
    "TEST_DATABASE_URL=sqlite:///:memory:"
]

# ===== PLAYWRIGHT-SPECIFIC CONFIGURATIONS =====
# Pytest test markers
markers = [
    "slow: marks tests as slow (deselect with '-m \"not slow\"')",
    "ui: marks tests as UI tests",
    "api: marks tests as API tests",
    "smoke: marks tests as smoke tests for quick validation",
    "e2e: marks tests as end-to-end tests",
    "fuzz: marks tests as fuzz tests (excluded from main test suite)",
    "benchmark: marks tests as performance benchmarks (migration testing)",
]

# Playwright-specific test discovery patterns
python_files = ["test_*.py", "*_test.py"]
python_classes = ["Test*"]
python_functions = ["test_*"]

# Playwright browser configuration (can be overridden via CLI)
# These are custom options that your conftest.py can read
# playwright_browser = "chromium"  # default browser
# playwright_headed = false        # run headless by default
# playwright_slow_mo = 0          # milliseconds delay between actions
# playwright_screenshot = "only-on-failure"
# playwright_video = "retain-on-failure"
# playwright_trace = "retain-on-failure"

# ── fawltydeps ─────────────────────────────────────────────────────
[tool.fawltydeps]
# only parse main pyproject.toml
deps = ["pyproject.toml"]

# ignore 'dev' extras so they won't show up in fawltydeps
ignore_unused = [
  "autoflake",
  "argparse-manpage",
  "bandit",
  "black",
  "bump2version",
  "check-manifest",
  "code2flow",
  "cookiecutter",
  "coverage",
  "coverage-badge",
  "darglint",
  "flake8",
  "fawltydeps",
  "gprof2dot",
  "gunicorn",
  "importchecker",
  "isort",
  "ty",
  "tomlcheck",
  "mypy",
  "pexpect",
  "pip-licenses",
  "pip_audit",
  "pre-commit",
  "pydocstyle",
  "pylint",
  "pylint-pydantic",
  "pyre-check",
  "pyright",
  "pyroma",
  "pyspelling",
  "pytest",
  "pytest-asyncio",
  "pytest-cov",
  "pytest-examples",
  "pytest-md-report",
  "pytest-rerunfailures",
  "pytest-xdist",
  "pytype",
  "radon",
  "ruff",
  "settings-doc",
  "snakeviz",
  "types-tabulate",
  "twine",
  "uvicorn"
]

# --------------------------------------------------------------------
#  🛠  https://github.com/facebook/pyrefly (replaces pyre)
# --------------------------------------------------------------------
[tool.pyrefly]
project-excludes = [
    "**/build/",
    '**/\.venv/',
    '**/\.mypy_cache/',
]
python-version = "3.11.0"

# --------------------------------------------------------------------
#  🧬 mutmut - Mutation testing configuration
# --------------------------------------------------------------------
[tool.mutmut]
paths_to_mutate = ["mcpgateway/"]
tests_dir = ["tests/"]
do_not_mutate = ["mcpgateway/services/gateway_service.py"]
also_copy = ["plugins/", "pyproject.toml", "mutmut_config.py"]

# --------------------------------------------------------------------
#  📊 coverage - Code coverage configuration
# --------------------------------------------------------------------
[tool.coverage.run]
source = ["mcpgateway"]
omit = [
    "*/tests/*",
    "*/test_*.py",
    "*/__init__.py",
    "*/alembic/*",
    "*/version.py"
]<|MERGE_RESOLUTION|>--- conflicted
+++ resolved
@@ -49,13 +49,8 @@
     "aiohttp>=3.12.15",
     "alembic>=1.16.5",
     "argon2-cffi>=25.1.0",
-<<<<<<< HEAD
-    "copier>=9.10.1",
-    "cryptography>=44.0.3",
-=======
     "copier>=9.10.2",
     "cryptography>=45.0.7",
->>>>>>> d6539ce5
     "fastapi>=0.116.1",
     "filelock>=3.19.1",
     "gunicorn>=23.0.0",
