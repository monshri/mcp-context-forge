--- conflicted
+++ resolved
@@ -59,8 +59,4 @@
     result, _ = await plugin_manager.prompt_pre_fetch(payload, global_context)
     assert result.continue_processing
     assert not result.modified_payload
-<<<<<<< HEAD
-    await plugin_manager.shutdown()
-=======
-    await plugin_manager.shutdown()
->>>>>>> 1a2c3db5
+    await plugin_manager.shutdown()